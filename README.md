<div align="center">

<h1>Unleashing the Potential of the Diffusion Model in Few-shot Semantic Segmentation</h1>

[Muzhi Zhu](https://scholar.google.com/citations?user=064gBH4AAAAJ&hl=en)<sup>1*</sup>, &nbsp;
[Yang Liu](https://scholar.google.com/citations?user=9JcQ2hwAAAAJ&hl=en)<sup>1*</sup>, &nbsp;
Zekai Luo<sup>1*</sup>, &nbsp; 
[Chenchen Jing](https://jingchenchen.github.io/)<sup>1</sup>, &nbsp;
[Hao Chen](https://stan-haochen.github.io/)<sup>1</sup>, &nbsp;
[Guangkai Xu](https://scholar.google.com.hk/citations?user=v35sbGEAAAAJ&hl=en)<sup>1</sup>, &nbsp;
[Xinlong Wang](https://www.xloong.wang/)<sup>2</sup>, &nbsp;
[Chunhua Shen](https://cshen.github.io/)<sup>1</sup>

<sup>1</sup>[Zhejiang University](https://www.zju.edu.cn/english/), &nbsp;
<sup>2</sup>[Beijing Academy of Artificial Intelligence](https://www.baai.ac.cn/english.html)

NeurIPS 2024

</div>

## 🚀 Overview
<div align="center">
<img width="800" alt="image" src="figs/method.png">
</div>

## 📖 Description

We systematically study four crucial elements of applying the Diffusion Model to Few-shot
Semantic Segmentation. For each of these aspects, we propose several reasonable solutions
and validate them through comprehensive experiments.

Building upon our observations, we establish the DiffewS framework, which maximally
retains the generative framework and effectively utilizes the pre-training prior. Notably, we
introduce the first diffusion-based model dedicated to Few-shot Semantic Segmentation,
setting the groundwork for a diffusion-based generalist segmentation model.

[Paper](https://arxiv.org/abs/2410.02369)

## 🚩 Plan
- [ ] Release the weights.
- [ ] Release the inference code.
- [ ] Release the training code.
<!-- --- -->

## 👻 Getting Started

### Installation
Preparing the environment following [GenPercept](https://github.com/aim-uofa/GenPercept?tab=readme-ov-file).

### Dataset
Preparing the dataset following [Matcher](https://github.com/aim-uofa/Matcher/blob/main/datasets/README.md)

### Training

### Evaluation

Download the pre-trained model weights from [here](). 


## 🎫 License

For academic use, this project is licensed under [the 2-clause BSD License](LICENSE). For commercial use, please contact [Chunhua Shen](mailto:chhshen@gmail.com).

## 🖊️ Citation


If you find this project useful in your research, please consider to cite:


```BibTeX
<<<<<<< HEAD
@article{zhu2024unleashing,
  title={Unleashing the Potential of the Diffusion Model in Few-shot Semantic Segmentation},
  author={Zhu, Muzhi and Liu, Yang and Luo, Zekai and Jing, Chenchen and Chen, Hao and Xu, Guangkai and Wang, Xinlong and Shen, Chunhua},
  journal={arXiv preprint arXiv:2410.02369},
=======
@article{liu2024simple,
  title={A Simple Image Segmentation Framework via In-Context Examples},
  author={Liu, Yang and Jing, Chenchen and Li, Hengtao and Zhu, Muzhi and Chen, Hao and Wang, Xinlong and Shen, Chunhua},
  journal={Proc. Int. Conference on Neural Information Processing Systems (NeurIPS)},
>>>>>>> cc8fca54
  year={2024}
}
```

## Acknowledgement
[SegGPT](https://github.com/baaivision/Painter/tree/main/SegGPT), [Matcher](https://github.com/aim-uofa/Matcher), [GenPercept](https://github.com/aim-uofa/GenPercept?tab=readme-ov-file)<|MERGE_RESOLUTION|>--- conflicted
+++ resolved
@@ -68,17 +68,10 @@
 
 
 ```BibTeX
-<<<<<<< HEAD
 @article{zhu2024unleashing,
   title={Unleashing the Potential of the Diffusion Model in Few-shot Semantic Segmentation},
   author={Zhu, Muzhi and Liu, Yang and Luo, Zekai and Jing, Chenchen and Chen, Hao and Xu, Guangkai and Wang, Xinlong and Shen, Chunhua},
   journal={arXiv preprint arXiv:2410.02369},
-=======
-@article{liu2024simple,
-  title={A Simple Image Segmentation Framework via In-Context Examples},
-  author={Liu, Yang and Jing, Chenchen and Li, Hengtao and Zhu, Muzhi and Chen, Hao and Wang, Xinlong and Shen, Chunhua},
-  journal={Proc. Int. Conference on Neural Information Processing Systems (NeurIPS)},
->>>>>>> cc8fca54
   year={2024}
 }
 ```
